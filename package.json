{
  "name": "neovim2",
  "description": "Neovim client library",
<<<<<<< HEAD
  "version": "2.1.0",
=======
  "version": "0.0.1",
>>>>>>> f76bc9ed
  "homepage": "https://github.com/neovim/node-client",
  "authors": [
    {
      "name": "Thiago de Arruda",
      "email": "tpadilha84@gmail.com"
    },
    {
      "name": "rhysd",
      "email": "lin90162@yahoo.co.jp"
    },
    {
      "name": "Billy Vong",
      "email": "github@mmo.me"
    }
  ],
  "repository": {
    "type": "git",
    "url": "https://github.com/neovim/node-client"
  },
  "bugs": {
    "url": "https://github.com/neovim/node-client/issues"
  },
  "license": "MIT",
  "bin": {
    "neovim-node-host": "./bin/cli.js"
  },
  "main": "./index",
  "dependencies": {
    "lodash": "^4.17.4",
    "lodash.defaults": "^4.2.0",
    "lodash.omit": "^4.5.0",
    "msgpack5rpc": "^1.1.0",
    "traverse": "^0.6.6",
    "winston": "^2.3.1"
  },
  "devDependencies": {
    "@types/node": "^6.0.34",
    "eslint": "^3.19.0",
    "eslint-config-airbnb-base": "^11.2.0",
    "eslint-config-prettier": "^2.1.1",
    "eslint-plugin-import": "^2.3.0",
    "husky": "^0.13.4",
    "jest": "^20.0.4",
    "lint-staged": "^3.6.1",
    "nodemon": "^1.3.7",
    "prettier": "^1.4.2",
    "typescript": "^2.0.0",
    "which": "^1.1.1"
  },
  "scripts": {
    "test": "jest --testPathPattern src",
    "test-staged": "jest --bail --findRelatedTests --testPathPattern src/*",
    "precommit": "lint-staged"
  },
  "lint-staged": {
    "*.js": [
      "prettier --single-quote --trailing-comma es5 --write",
      "eslint --fix",
      "npm run test-staged"
    ]
  },
  "jest": {
    "testPathIgnorePatterns": [
      "node_modules",
      "scripts"
    ]
  },
  "keywords": [
    "neovim",
    "neovim-client",
    "nvim",
    "nvim-client",
    "vim"
  ]
}<|MERGE_RESOLUTION|>--- conflicted
+++ resolved
@@ -1,11 +1,7 @@
 {
   "name": "neovim2",
   "description": "Neovim client library",
-<<<<<<< HEAD
-  "version": "2.1.0",
-=======
-  "version": "0.0.1",
->>>>>>> f76bc9ed
+  "version": "3.0.0",
   "homepage": "https://github.com/neovim/node-client",
   "authors": [
     {
